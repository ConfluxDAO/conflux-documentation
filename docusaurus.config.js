// @ts-check
// Note: type annotations allow type checking and IDEs autocompletion

const lightCodeTheme = require('prism-react-renderer/themes/github');
const darkCodeTheme = require('prism-react-renderer/themes/dracula');

/** @type {import('@docusaurus/types').Config} */
const config = {
  title: 'Conflux Docs',
<<<<<<< HEAD
  tagline: 'Developer resources for building on Conflux. By developers, for developers.',
  url: 'https://docs.conflux123.xyz/',
=======
  tagline: 'Conflux Documentation Portal',
  url: 'https://your-docusaurus-test-site.com',
>>>>>>> 3bf483b5
  baseUrl: '/',
  onBrokenLinks: 'ignore',
  onBrokenMarkdownLinks: 'warn',
  favicon: 'img/logo.svg',

  // GitHub pages deployment config.
  // If you aren't using GitHub pages, you don't need these.
<<<<<<< HEAD
  organizationName: 'Conflux', // Usually your GitHub org/user name.
=======
  organizationName: 'conflux', // Usually your GitHub org/user name.
>>>>>>> 3bf483b5
  projectName: 'docusaurus', // Usually your repo name.

  // Even if you don't use internalization, you can use this field to set useful
  // metadata like html lang. For example, if your site is Chinese, you may want
  // to replace "en" with "zh-Hans".
  i18n: {
    defaultLocale: 'en',
    locales: ['en'],
  },

  plugins: [
    async function myPlugin(context, options) {
      return {
        name: "docusaurus-tailwindcss",
        configurePostCss(postcssOptions) {
          postcssOptions.plugins.push(require("tailwindcss"));
          postcssOptions.plugins.push(require("autoprefixer"));
          return postcssOptions;
        },
      };
    },
  ],

  presets: [
    [
      'classic',
      /** @type {import('@docusaurus/preset-classic').Options} */
      ({
        docs: {
          sidebarPath: require.resolve('./sidebars.js'),
          // Please change this to your repo.
          // Remove this to remove the "edit this page" links.
          // editUrl:
          //   'https://github.com/facebook/docusaurus/tree/main/packages/create-docusaurus/templates/shared/',
        },
        blog: {
          showReadingTime: true,
          // Please change this to your repo.
          // Remove this to remove the "edit this page" links.
          // editUrl:
          //   'https://github.com/facebook/docusaurus/tree/main/packages/create-docusaurus/templates/shared/',
        },
        theme: {
          customCss: require.resolve('./src/css/custom.css'),
        },
      }),
    ],
  ],

  themeConfig:
    /** @type {import('@docusaurus/preset-classic').ThemeConfig} */
    ({
      navbar: {
        title: 'CONFLUXDOCS',
        logo: {
          alt: 'Conflux Logo',
          src: 'img/logo.svg',
        },
        items: [
          {
            position: 'left',
            label: 'Learn',
            to: '/docs/category/learn',
          },
<<<<<<< HEAD
          { to: '/blog', label: 'Blog', position: 'left' },
          {
            href: 'https://github.com/Conflux-Chain/conflux-documentation',
=======
          {
            position: 'left',
            label: 'Mine',
            to: '/docs/category/mine',
          },
          {
            position: 'left',
            label: 'Stake',
            to: '/docs/category/stake',
          },
          {
            position: 'left',
            label: 'Build',
            to: '/docs/category/build',
          },
          {
            href: 'https://github.com/Conflux-Chain/conflux-documentation',
            label: 'GitHub',
>>>>>>> 3bf483b5
            position: 'right',
            className: 'header-github-link',
            'aria-label': 'GitHub repository',
          },
        ],
      },
      footer: {
        style: 'dark',
        links: [
          {
            title: 'Docs',
            items: [
              {
                label: 'Learn',
                to: '/docs/category/learn',
              },
              {
                label: 'Mine',
                to: '/docs/category/learn',
              },
              {
                label: 'Stake',
                to: '/docs/category/learn',
              },
              {
                label: 'Build',
                to: '/docs/category/learn',
              },

            ],
          },
          {
            title: 'Community',
            items: [
              {
                label: 'Stack Overflow',
                to: 'https://stackoverflow.com/questions/tagged/docusaurus',
              },
              {
                label: 'Discord',
                to: 'https://discordapp.com/invite/docusaurus',
              },
              {
                label: 'Twitter',
                to: 'https://twitter.com/docusaurus',
              },
            ],
          },
          {
            title: 'More',
            items: [
              {
                label: 'Contribute',
                to: '/docs/category/contribute',
              },
              {
                label: 'Get Involved',
                to: '/docs/category/get-involved',
              },
              {
                label: 'GitHub',
<<<<<<< HEAD
                to: 'https://github.com/facebook/docusaurus',
              },
            ],
          },
        ],
        logo:{
          alt: 'Conflux Copyright Logo',
          src:'img/footer_logo.svg',
          width:32,
          height:16,
        },
        copyright: `Copyright © ${new Date().getFullYear()} ConfluxNetwork, Inc.`,
=======
                href: 'https://github.com/documentation/docusaurus',
              },
            ],
          },
        ],
        copyright: `Copyright © ${new Date().getFullYear()} Conflux Network. Built with Docusaurus.`,
>>>>>>> 3bf483b5
      },
      prism: {
        theme: lightCodeTheme,
        darkTheme: darkCodeTheme,
      },
    }),
};

module.exports = config;<|MERGE_RESOLUTION|>--- conflicted
+++ resolved
@@ -7,13 +7,8 @@
 /** @type {import('@docusaurus/types').Config} */
 const config = {
   title: 'Conflux Docs',
-<<<<<<< HEAD
   tagline: 'Developer resources for building on Conflux. By developers, for developers.',
   url: 'https://docs.conflux123.xyz/',
-=======
-  tagline: 'Conflux Documentation Portal',
-  url: 'https://your-docusaurus-test-site.com',
->>>>>>> 3bf483b5
   baseUrl: '/',
   onBrokenLinks: 'ignore',
   onBrokenMarkdownLinks: 'warn',
@@ -21,11 +16,7 @@
 
   // GitHub pages deployment config.
   // If you aren't using GitHub pages, you don't need these.
-<<<<<<< HEAD
   organizationName: 'Conflux', // Usually your GitHub org/user name.
-=======
-  organizationName: 'conflux', // Usually your GitHub org/user name.
->>>>>>> 3bf483b5
   projectName: 'docusaurus', // Usually your repo name.
 
   // Even if you don't use internalization, you can use this field to set useful
@@ -90,11 +81,6 @@
             label: 'Learn',
             to: '/docs/category/learn',
           },
-<<<<<<< HEAD
-          { to: '/blog', label: 'Blog', position: 'left' },
-          {
-            href: 'https://github.com/Conflux-Chain/conflux-documentation',
-=======
           {
             position: 'left',
             label: 'Mine',
@@ -112,8 +98,6 @@
           },
           {
             href: 'https://github.com/Conflux-Chain/conflux-documentation',
-            label: 'GitHub',
->>>>>>> 3bf483b5
             position: 'right',
             className: 'header-github-link',
             'aria-label': 'GitHub repository',
@@ -175,8 +159,7 @@
               },
               {
                 label: 'GitHub',
-<<<<<<< HEAD
-                to: 'https://github.com/facebook/docusaurus',
+                href: 'https://github.com/documentation/docusaurus',
               },
             ],
           },
@@ -188,14 +171,6 @@
           height:16,
         },
         copyright: `Copyright © ${new Date().getFullYear()} ConfluxNetwork, Inc.`,
-=======
-                href: 'https://github.com/documentation/docusaurus',
-              },
-            ],
-          },
-        ],
-        copyright: `Copyright © ${new Date().getFullYear()} Conflux Network. Built with Docusaurus.`,
->>>>>>> 3bf483b5
       },
       prism: {
         theme: lightCodeTheme,
